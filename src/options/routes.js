--- conflicted
+++ resolved
@@ -1,14 +1,11 @@
 import ImportContainer from './imports'
 import SettingsContainer from './containers/settings'
-<<<<<<< HEAD
 import Privacy from './privacy/index'
 import Help from './help/index'
 import Acknowledgements from './acknowledgement/components/content'
 import Tutorial from './tutorial'
 import NewInstall from './new-install'
-=======
 import NotificationsContainer from './containers/notifications'
->>>>>>> 9690e047
 
 export default [
     {
