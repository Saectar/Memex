import chunk from 'lodash/fp/chunk'

import db from 'src/pouchdb'
import encodeUrl from 'src/util/encode-url-for-id'
import { pageKeyPrefix, generatePageDocId } from 'src/page-storage'
import { checkWithBlacklist } from 'src/blacklist'
import { isLoggable } from 'src/activity-logger'
<<<<<<< HEAD
import { IMPORT_TYPE, OLD_EXT_KEYS } from 'src/options/imports/constants'
=======
import { IMPORT_TYPE } from 'src/options/imports/constants'
>>>>>>> 9690e047
import importsConnectionHandler from './imports-connection-handler'

// Constants
export const importStateStorageKey = 'import_items'
export const installTimeStorageKey = 'extension_install_time'

// Imports local storage state interface
export const getImportItems = async () => {
    const { [importStateStorageKey]: data } = await browser.storage.local.get({
        [importStateStorageKey]: [],
    })

    return new Map(data)
}

/**
 * @param {Map<string, IImportItem>} items Import items collection to become the new state.
 */
export const setImportItems = items =>
    browser.storage.local.set({
        [importStateStorageKey]: Array.from(items),
    })

export const clearImportItems = () =>
    browser.storage.local.remove(importStateStorageKey)

/**
 * @param {string} encodedUrl The URL to remove from imports items' collection state.
 */
export const removeImportItem = async encodedUrl => {
    const importItemsMap = await getImportItems()
    importItemsMap.delete(encodedUrl)
    await setImportItems(importItemsMap)
}

/**
 * Removes local storage entry representing single page data in the old ext.
 *
 * @param {string} oldExtKey Local storage key to remove.
 */
export async function clearOldExtData({ timestamp, index }) {
    const {
        [OLD_EXT_KEYS.INDEX]: oldIndex,
        [OLD_EXT_KEYS.NUM_DONE]: numDone,
    } = await browser.storage.local.get({
        [OLD_EXT_KEYS.INDEX]: { index: [] },
        [OLD_EXT_KEYS.NUM_DONE]: 0,
    })

    // Inc. finished count
    await browser.storage.local.set({
        [OLD_EXT_KEYS.NUM_DONE]: numDone + 1,
        [OLD_EXT_KEYS.INDEX]: {
            index: [
                ...oldIndex.index.slice(0, index),
                ...oldIndex.index.slice(index + 1),
            ],
        },
    })
    // Remove old ext page item
    await browser.storage.local.remove(timestamp.toString())
}

// Binds old ext bookmark urls to a function that transforms old ext data to an import item
const transformOldExtDataToImportItem = bookmarkUrls => (data, index) => ({
    type: IMPORT_TYPE.OLD,
    url: data.url,
    timestamp: data.time,
    hasBookmark: bookmarkUrls.has(data.url),
    index,
})

// Binds an import type to a function that transforms a history/bookmark doc to an import item.
const transformBrowserItemToImportItem = type => item => ({
    browserId: item.id,
    url: item.url,
    // HistoryItems contain lastVisitTime while BookmarkTreeNodes contain dateAdded
    timestamp: item.lastVisitTime || item.dateAdded,
    type,
})

/**
 * @returns {({ url: string }) => boolean} A function affording checking of a URL against the
 *  URLs of existing page docs.
 */
async function checkWithExistingDocs() {
    const { rows: existingPageDocs } = await db.allDocs({
        startkey: pageKeyPrefix,
        endkey: `${pageKeyPrefix}\uffff`,
    })

    const existingIds = new Set(existingPageDocs.map(row => row.id))
    return item => {
        try {
            return !existingIds.has(generatePageDocId(item))
        } catch (err) {
            return false // Malformed URI
        }
    }
}

/**
 * Handles performing blacklist and pending import filtering logic on any type
 * of items containing a `url` field.
 *
 * @param {Array<any>} items Some Iterable of items of any shape, as long as they contain `url` field.
 * @returns {Array<any>} Filtered version of the items arg.
 */
async function filterItemsByUrl(items, type) {
    const isNotBlacklisted = await checkWithBlacklist()
    const doesNotExist = await checkWithExistingDocs()

<<<<<<< HEAD
    const isWorthRemembering = item =>
        isLoggable(item) && isNotBlacklisted(item) && doesNotExist(item)

    return items
        .filter(isWorthRemembering)
        .map(transformBrowserItemToImportItem(type))
        .reduce(
            (acc, currItem) => acc.set(encodeUrl(currItem.url), currItem),
            new Map(),
        )
=======
    const isWorthRemembering = item => isLoggable(item) && isNotBlacklisted(item) && doesNotExist(item)
    return items.filter(isWorthRemembering)
>>>>>>> 9690e047
}

/**
 * @param {number} [maxResults=9999999] The max amount of items to grab from browser.
 * @param {number} [startTime=0] The time to start search from for browser history.
 * @returns {Array<browser.history.HistoryItem>} All history items in browser filtered by URL.
 */
export async function getURLFilteredHistoryItems(
    maxResults = 9999999,
    startTime = 0,
) {
    const historyItems = await browser.history.search({
        text: '',
        maxResults,
        startTime,
    })
    return filterItemsByUrl(historyItems, IMPORT_TYPE.HISTORY)
}

/**
 * @param {number} [maxResults=100000] The max amount of items to grab from browser.
 * @returns {Array<browser.bookmarks.BookmarkTreeNode>} All bookmark items in browser filtered by URL.
 */
export async function getURLFilteredBookmarkItems(maxResults = 100000) {
    const bookmarkItems = await browser.bookmarks.getRecent(maxResults)
    return filterItemsByUrl(bookmarkItems, IMPORT_TYPE.BOOKMARK)
}

export async function getOldExtItems() {
    let bookmarkUrls = new Set()
    const {
        [OLD_EXT_KEYS.INDEX]: index,
        [OLD_EXT_KEYS.BOOKMARKS]: bookmarks,
        [OLD_EXT_KEYS.NUM_DONE]: numDone,
    } = await browser.storage.local.get({
        [OLD_EXT_KEYS.INDEX]: { index: [] },
        [OLD_EXT_KEYS.BOOKMARKS]: '[]',
        [OLD_EXT_KEYS.NUM_DONE]: 0,
    })

    if (typeof bookmarks === 'string') {
        try {
            bookmarkUrls = new Set(JSON.parse(bookmarks).map(bm => bm.url))
        } catch (error) {}
    }

    const transform = transformOldExtDataToImportItem(bookmarkUrls)
    const importItemsMap = new Map()

    // Only attempt page data conversion if index + bookmark storage values are correct types
    if (index && index.index instanceof Array) {
        // NOTE: There is a bug in old ext that sometimes duplicates the index, hence why we're uniq'ing it here
        //  e.g., one time I imported ~400 pages, but my index had 4 million entries!
        const indexSet = new Set(index.index)

        for (const keyChunk of chunk(200)([...indexSet])) {
            const storageChunk = await browser.storage.local.get(keyChunk)

            keyChunk.forEach((key, i) => {
                if (storageChunk[key] == null) {
                    return
                }

                try {
                    const encodedUrl = encodeUrl(storageChunk[key].url)
                    importItemsMap.set(
                        encodedUrl,
                        transform(storageChunk[key], i),
                    )
                } catch (error) {} // Malformed URL
            })
        }
    }

    return { completedCount: numDone, importItemsMap }
}

// Allow content-script or UI to connect and communicate control of imports
browser.runtime.onConnect.addListener(importsConnectionHandler)<|MERGE_RESOLUTION|>--- conflicted
+++ resolved
@@ -5,11 +5,7 @@
 import { pageKeyPrefix, generatePageDocId } from 'src/page-storage'
 import { checkWithBlacklist } from 'src/blacklist'
 import { isLoggable } from 'src/activity-logger'
-<<<<<<< HEAD
 import { IMPORT_TYPE, OLD_EXT_KEYS } from 'src/options/imports/constants'
-=======
-import { IMPORT_TYPE } from 'src/options/imports/constants'
->>>>>>> 9690e047
 import importsConnectionHandler from './imports-connection-handler'
 
 // Constants
@@ -55,9 +51,9 @@
         [OLD_EXT_KEYS.INDEX]: oldIndex,
         [OLD_EXT_KEYS.NUM_DONE]: numDone,
     } = await browser.storage.local.get({
-        [OLD_EXT_KEYS.INDEX]: { index: [] },
-        [OLD_EXT_KEYS.NUM_DONE]: 0,
-    })
+            [OLD_EXT_KEYS.INDEX]: { index: [] },
+            [OLD_EXT_KEYS.NUM_DONE]: 0,
+        })
 
     // Inc. finished count
     await browser.storage.local.set({
@@ -122,7 +118,6 @@
     const isNotBlacklisted = await checkWithBlacklist()
     const doesNotExist = await checkWithExistingDocs()
 
-<<<<<<< HEAD
     const isWorthRemembering = item =>
         isLoggable(item) && isNotBlacklisted(item) && doesNotExist(item)
 
@@ -130,13 +125,9 @@
         .filter(isWorthRemembering)
         .map(transformBrowserItemToImportItem(type))
         .reduce(
-            (acc, currItem) => acc.set(encodeUrl(currItem.url), currItem),
-            new Map(),
-        )
-=======
-    const isWorthRemembering = item => isLoggable(item) && isNotBlacklisted(item) && doesNotExist(item)
-    return items.filter(isWorthRemembering)
->>>>>>> 9690e047
+        (acc, currItem) => acc.set(encodeUrl(currItem.url), currItem),
+        new Map(),
+    )
 }
 
 /**
@@ -172,15 +163,15 @@
         [OLD_EXT_KEYS.BOOKMARKS]: bookmarks,
         [OLD_EXT_KEYS.NUM_DONE]: numDone,
     } = await browser.storage.local.get({
-        [OLD_EXT_KEYS.INDEX]: { index: [] },
-        [OLD_EXT_KEYS.BOOKMARKS]: '[]',
-        [OLD_EXT_KEYS.NUM_DONE]: 0,
-    })
+            [OLD_EXT_KEYS.INDEX]: { index: [] },
+            [OLD_EXT_KEYS.BOOKMARKS]: '[]',
+            [OLD_EXT_KEYS.NUM_DONE]: 0,
+        })
 
     if (typeof bookmarks === 'string') {
         try {
             bookmarkUrls = new Set(JSON.parse(bookmarks).map(bm => bm.url))
-        } catch (error) {}
+        } catch (error) { }
     }
 
     const transform = transformOldExtDataToImportItem(bookmarkUrls)
@@ -206,7 +197,7 @@
                         encodedUrl,
                         transform(storageChunk[key], i),
                     )
-                } catch (error) {} // Malformed URL
+                } catch (error) { } // Malformed URL
             })
         }
     }
