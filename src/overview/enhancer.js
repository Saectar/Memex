import { compose } from 'redux'
import ReduxQuerySync from 'redux-query-sync'

import { ourState } from './selectors'
import { setQuery, setStartDate, setEndDate } from './actions'

// Keep search query in sync with the query parameter in the window location.
const locationSync = ReduxQuerySync.enhancer({
    replaceState: true, // We don't want back/forward to stop at every change.
    initialTruth: 'location', // Initialise store from current location.
    params: {
<<<<<<< HEAD
        query: {
            selector: state => ourState(state).query,
=======
        q: {
            selector: state => ourState(state).currentQueryParams.query,
>>>>>>> ce48bb97
            action: query => setQuery({query}),
            defaultValue: '',
        },
        startDate: {
            selector: state => ourState(state).startDate,
            action: startDate => setStartDate({startDate: Number(startDate)}),
            defaultValue: undefined,
        },
        endDate: {
            selector: state => ourState(state).endDate,
            action: endDate => setEndDate({endDate: Number(endDate)}),
            defaultValue: undefined,
        },
    },
})

const enhancer = compose(
    locationSync,
)

export default enhancer<|MERGE_RESOLUTION|>--- conflicted
+++ resolved
@@ -1,7 +1,7 @@
 import { compose } from 'redux'
 import ReduxQuerySync from 'redux-query-sync'
 
-import { ourState } from './selectors'
+import { currentQueryParams } from './selectors'
 import { setQuery, setStartDate, setEndDate } from './actions'
 
 // Keep search query in sync with the query parameter in the window location.
@@ -9,23 +9,18 @@
     replaceState: true, // We don't want back/forward to stop at every change.
     initialTruth: 'location', // Initialise store from current location.
     params: {
-<<<<<<< HEAD
         query: {
-            selector: state => ourState(state).query,
-=======
-        q: {
-            selector: state => ourState(state).currentQueryParams.query,
->>>>>>> ce48bb97
+            selector: state => currentQueryParams(state).query,
             action: query => setQuery({query}),
             defaultValue: '',
         },
         startDate: {
-            selector: state => ourState(state).startDate,
+            selector: state => currentQueryParams(state).startDate,
             action: startDate => setStartDate({startDate: Number(startDate)}),
             defaultValue: undefined,
         },
         endDate: {
-            selector: state => ourState(state).endDate,
+            selector: state => currentQueryParams(state).endDate,
             action: endDate => setEndDate({endDate: Number(endDate)}),
             defaultValue: undefined,
         },
